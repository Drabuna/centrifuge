package centrifuge

import (
	"bytes"
	"context"
	"encoding/binary"
	"encoding/json"
	"net/http"
	"net/http/httptest"
	"strconv"
	"strings"
	"sync"
	"testing"
	"time"

	"github.com/centrifugal/protocol"
	"github.com/gorilla/websocket"
	"github.com/stretchr/testify/require"
)

func TestWebsocketHandler(t *testing.T) {
	n, _ := New(Config{})
	require.NoError(t, n.Run())
	defer func() { _ = n.Shutdown(context.Background()) }()
	mux := http.NewServeMux()
	mux.Handle("/connection/websocket", NewWebsocketHandler(n, WebsocketConfig{
		UseWriteBufferPool: true,
		CheckOrigin: func(r *http.Request) bool {
			return true
		},
	}))
	server := httptest.NewServer(mux)
	defer server.Close()

	url := "ws" + server.URL[4:]
	conn, resp, err := websocket.DefaultDialer.Dial(url+"/connection/websocket", nil)
	require.NoError(t, err)
	defer func() { _ = resp.Body.Close() }()
	require.Equal(t, http.StatusSwitchingProtocols, resp.StatusCode)
	require.NotNil(t, conn)
	defer func() { _ = conn.Close() }()
}

func TestWebsocketHandlerSubprotocol(t *testing.T) {
	node := defaultNodeNoHandlers()
	defer func() { _ = node.Shutdown(context.Background()) }()

	done := make(chan struct{})

	node.OnConnecting(func(ctx context.Context, event ConnectEvent) (ConnectReply, error) {
		require.Equal(t, event.Transport.Protocol(), ProtocolTypeProtobuf)
		close(done)
		return ConnectReply{}, nil
	})

	mux := http.NewServeMux()
	mux.Handle("/connection/websocket", NewWebsocketHandler(node, WebsocketConfig{}))
	server := httptest.NewServer(mux)
	defer server.Close()

	url := "ws" + server.URL[4:]
	dialer := &websocket.Dialer{
		Proxy:            http.ProxyFromEnvironment,
		HandshakeTimeout: 45 * time.Second,
	}
	dialer.Subprotocols = []string{"centrifuge-protobuf"}
	conn, resp, err := dialer.Dial(url+"/connection/websocket", nil)
	require.NoError(t, err)
	defer func() { _ = resp.Body.Close() }()
	require.Equal(t, http.StatusSwitchingProtocols, resp.StatusCode)
	require.NotNil(t, conn)
	defer func() { _ = conn.Close() }()
	err = conn.WriteMessage(websocket.BinaryMessage, getConnectCommandProtobuf(t))
	require.NoError(t, err)
	waitWithTimeout(t, done)
}

func TestWebsocketTransportWrite(t *testing.T) {
	node := defaultNodeNoHandlers()
	defer func() { _ = node.Shutdown(context.Background()) }()

	node.OnConnecting(func(ctx context.Context, event ConnectEvent) (ConnectReply, error) {
		require.Equal(t, event.Transport.Protocol(), ProtocolTypeProtobuf)
		transport := event.Transport.(Transport)
		// Write to transport directly - this is only valid for tests, in normal situation
		// we write over client methods.
		require.NoError(t, transport.Write([]byte("hello")))
		return ConnectReply{}, DisconnectForceNoReconnect
	})

	mux := http.NewServeMux()
	mux.Handle("/connection/websocket", NewWebsocketHandler(node, WebsocketConfig{}))
	server := httptest.NewServer(mux)
	defer server.Close()

	url := "ws" + server.URL[4:]
	dialer := &websocket.Dialer{
		Proxy:            http.ProxyFromEnvironment,
		HandshakeTimeout: 45 * time.Second,
	}
	dialer.Subprotocols = []string{"centrifuge-protobuf"}
	conn, resp, err := dialer.Dial(url+"/connection/websocket", nil)
	require.NoError(t, err)
	defer func() { _ = resp.Body.Close() }()
	require.Equal(t, http.StatusSwitchingProtocols, resp.StatusCode)
	require.NotNil(t, conn)
	defer func() { _ = conn.Close() }()
	err = conn.WriteMessage(websocket.BinaryMessage, getConnectCommandProtobuf(t))
	require.NoError(t, err)

	msgType, msg, err := conn.ReadMessage()
	require.NoError(t, err)
	require.Equal(t, websocket.BinaryMessage, msgType)
	l, _ := binary.Uvarint(msg[0:])
	require.Equal(t, uint64(5), l)
}

func TestWebsocketTransportWriteMany(t *testing.T) {
	node := defaultNodeNoHandlers()
	defer func() { _ = node.Shutdown(context.Background()) }()

	node.OnConnecting(func(ctx context.Context, event ConnectEvent) (ConnectReply, error) {
		require.Equal(t, event.Transport.Protocol(), ProtocolTypeProtobuf)
		transport := event.Transport.(Transport)
		// Write to transport directly - this is only valid for tests, in normal situation
		// we write over client methods.
		require.NoError(t, transport.WriteMany([]byte("11"), []byte("2")))
		return ConnectReply{}, DisconnectForceNoReconnect
	})

	mux := http.NewServeMux()
	mux.Handle("/connection/websocket", NewWebsocketHandler(node, WebsocketConfig{}))
	server := httptest.NewServer(mux)
	defer server.Close()

	url := "ws" + server.URL[4:]
	dialer := &websocket.Dialer{
		Proxy:            http.ProxyFromEnvironment,
		HandshakeTimeout: 45 * time.Second,
	}
	dialer.Subprotocols = []string{"centrifuge-protobuf"}
	conn, resp, err := dialer.Dial(url+"/connection/websocket", nil)
	require.NoError(t, err)
	defer func() { _ = resp.Body.Close() }()
	require.Equal(t, http.StatusSwitchingProtocols, resp.StatusCode)
	require.NotNil(t, conn)
	defer func() { _ = conn.Close() }()
	err = conn.WriteMessage(websocket.BinaryMessage, getConnectCommandProtobuf(t))
	require.NoError(t, err)

	msgType, msg, err := conn.ReadMessage()
	require.NoError(t, err)
	require.Equal(t, websocket.BinaryMessage, msgType)
	l1, n := binary.Uvarint(msg[0:])
	require.Equal(t, uint64(2), l1)
	l2, _ := binary.Uvarint(msg[n+int(l1):])
	require.Equal(t, uint64(1), l2)
}

func getConnectCommandProtobuf(t *testing.T) []byte {
	connectRequest := &protocol.ConnectRequest{}
	paramsEncoder := protocol.NewProtobufParamsEncoder()
	rawConnect, err := paramsEncoder.Encode(connectRequest)
	require.NoError(t, err)
	encoder := protocol.NewProtobufCommandEncoder()
	cmd, err := encoder.Encode(&protocol.Command{
		Id:     1,
		Method: protocol.Command_CONNECT,
		Params: rawConnect,
	})
	require.NoError(t, err)
	return cmd
}

func waitWithTimeout(t *testing.T, ch chan struct{}) {
	t.Helper()
	select {
	case <-ch:
	case <-time.After(3 * time.Second):
		require.Fail(t, "timeout")
	}
}

func TestWebsocketHandlerProtobuf(t *testing.T) {
	n, _ := New(Config{})
	require.NoError(t, n.Run())
	defer func() { _ = n.Shutdown(context.Background()) }()
	mux := http.NewServeMux()
	mux.Handle("/connection/websocket", NewWebsocketHandler(n, WebsocketConfig{
		UseWriteBufferPool: true,
		CheckOrigin: func(r *http.Request) bool {
			return true
		},
	}))
	server := httptest.NewServer(mux)
	defer server.Close()

	url := "ws" + server.URL[4:]
	conn, resp, err := websocket.DefaultDialer.Dial(url+"/connection/websocket?format=protobuf", nil)
	require.NoError(t, err)
	defer func() { _ = resp.Body.Close() }()
	require.Equal(t, http.StatusSwitchingProtocols, resp.StatusCode)
	require.NotNil(t, conn)
	defer func() { _ = conn.Close() }()
}

func TestWebsocketHandlerPing(t *testing.T) {
	n, _ := New(Config{})
	require.NoError(t, n.Run())
	defer func() { _ = n.Shutdown(context.Background()) }()
	mux := http.NewServeMux()
	mux.Handle("/connection/websocket", NewWebsocketHandler(n, WebsocketConfig{
		PingInterval: time.Second,
	}))
	server := httptest.NewServer(mux)
	defer server.Close()

	n.OnConnecting(func(ctx context.Context, event ConnectEvent) (ConnectReply, error) {
		return ConnectReply{
			Credentials: &Credentials{
				UserID: "test",
			},
		}, nil
	})

	url := "ws" + server.URL[4:]

	conn, resp, err := websocket.DefaultDialer.Dial(url+"/connection/websocket", nil)
	require.NoError(t, err)
	defer func() { _ = resp.Body.Close() }()
	require.Equal(t, http.StatusSwitchingProtocols, resp.StatusCode)
	require.NotNil(t, conn)
	defer func() { _ = conn.Close() }()

	closeCh := make(chan struct{})
	var once sync.Once

	conn.SetPingHandler(func(appData string) error {
		once.Do(func() {
			close(closeCh)
		})
		return nil
	})

	err = conn.WriteMessage(websocket.TextMessage, []byte(`{"id": 1}`))
	require.NoError(t, err)

	go func() {
		for {
			_, _, err = conn.ReadMessage()
			if err != nil {
				break
			}
		}
	}()

	select {
	case <-closeCh:
	case <-time.After(5 * time.Second):
		require.Fail(t, "timeout waiting for ping")
	}
}

func TestWebsocketHandlerCustomDisconnect(t *testing.T) {
	n, _ := New(Config{})
	require.NoError(t, n.Run())
	defer func() { _ = n.Shutdown(context.Background()) }()
	mux := http.NewServeMux()
	mux.Handle("/connection/websocket", NewWebsocketHandler(n, WebsocketConfig{}))
	server := httptest.NewServer(mux)
	defer server.Close()

	url := "ws" + server.URL[4:]

	conn, resp, err := websocket.DefaultDialer.Dial(url+"/connection/websocket", nil)
	require.NoError(t, err)
	defer func() { _ = resp.Body.Close() }()

	var graceCh chan struct{}

	n.OnConnecting(func(ctx context.Context, event ConnectEvent) (ConnectReply, error) {
		graceCh = event.Transport.(*websocketTransport).graceCh
		return ConnectReply{}, DisconnectInvalidToken
	})

	connectRequest := &protocol.ConnectRequest{
		Token: "boom",
	}
	params, _ := json.Marshal(connectRequest)
	cmd := &protocol.Command{
		Id:     1,
		Method: protocol.Command_CONNECT,
		Params: params,
	}
	cmdBytes, _ := json.Marshal(cmd)

	_ = conn.WriteMessage(websocket.TextMessage, cmdBytes)
	_, _, err = conn.ReadMessage()
	require.Error(t, err)
	closeErr, ok := err.(*websocket.CloseError)
	require.True(t, ok)
	require.Equal(t, int(DisconnectInvalidToken.Code), closeErr.Code)
	select {
	case <-graceCh:
	case <-time.After(5 * time.Second):
		require.Fail(t, "timeout waiting for graceful close")
	}
}

func newRealConnJSON(b testing.TB, channel string, url string) *websocket.Conn {
	conn := newRealConnJSONConnect(b, url)

	subscribeRequest := &protocol.SubscribeRequest{
		Channel: channel,
	}
	params, _ := json.Marshal(subscribeRequest)
	cmd := &protocol.Command{
		Id:     2,
		Method: protocol.Command_SUBSCRIBE,
		Params: params,
	}
	cmdBytes, _ := json.Marshal(cmd)
	_ = conn.WriteMessage(websocket.TextMessage, cmdBytes)
	_, _, err := conn.ReadMessage()
	require.NoError(b, err)
	return conn
}

func newRealConnProtobuf(b testing.TB, channel string, url string) *websocket.Conn {
	conn := newRealConnProtobufConnect(b, url)

	subscribeRequest := &protocol.SubscribeRequest{
		Channel: channel,
	}
	params, _ := subscribeRequest.MarshalVT()
	cmd := &protocol.Command{
		Id:     2,
		Method: protocol.Command_SUBSCRIBE,
		Params: params,
	}
	cmdBytes, _ := cmd.MarshalVT()

	var buf bytes.Buffer
	bs := make([]byte, 8)
	n := binary.PutUvarint(bs, uint64(len(cmdBytes)))
	buf.Write(bs[:n])
	buf.Write(cmdBytes)

	_ = conn.WriteMessage(websocket.BinaryMessage, buf.Bytes())
	_, _, err := conn.ReadMessage()
	require.NoError(b, err)
	return conn
}

func testAuthMiddleware(h http.Handler) http.Handler {
	return http.HandlerFunc(func(w http.ResponseWriter, r *http.Request) {
		ctx := r.Context()
		newCtx := SetCredentials(ctx, &Credentials{
			UserID: "test_user_id",
		})
		r = r.WithContext(newCtx)
		h.ServeHTTP(w, r)
	})
}

// TestWebsocketHandlerConcurrentConnections allows catching errors related
// to invalid buffer pool usages.
func TestWebsocketHandlerConcurrentConnections(t *testing.T) {
	n := defaultTestNode()
	defer func() { _ = n.Shutdown(context.Background()) }()

	mux := http.NewServeMux()
	mux.Handle("/connection/websocket", testAuthMiddleware(NewWebsocketHandler(n, WebsocketConfig{
		WriteBufferSize: 0,
		ReadBufferSize:  0,
	})))
	server := httptest.NewServer(mux)
	defer server.Close()

	url := "ws" + server.URL[4:]

	numConns := 100

	var conns []*websocket.Conn
	for i := 0; i < numConns; i++ {
		conn := newRealConnJSON(t, "test"+strconv.Itoa(i), url)
		conns = append(conns, conn)
	}
	defer func() {
		for _, conn := range conns {
			_ = conn.Close()
		}
	}()

	var wg sync.WaitGroup

	for i := 0; i < numConns; i++ {
		wg.Add(1)
		go func(i int) {
			defer wg.Done()
			payload := []byte(`{"input":"test` + strconv.Itoa(i) + `"}`)

			_, err := n.Publish("test"+strconv.Itoa(i), payload)
			if err != nil {
				require.Fail(t, err.Error())
			}

			_, data, err := conns[i].ReadMessage()
			if err != nil {
				require.Fail(t, err.Error())
			}

			var rep protocol.Reply
			err = json.Unmarshal(data, &rep)
			require.NoError(t, err)

			var push protocol.Push
			err = json.Unmarshal(rep.Result, &push)
			require.NoError(t, err)

			var pub protocol.Publication
			err = json.Unmarshal(push.Data, &pub)
			require.NoError(t, err)

			if !strings.Contains(string(pub.Data), string(payload)) {
				require.Fail(t, "where is our payload? %s %s", string(payload), string(pub.Data))
			}
		}(i)
	}

	wg.Wait()
}

func TestWebsocketHandlerConnectionsBroadcast(t *testing.T) {
	n := defaultTestNode()
	defer func() { _ = n.Shutdown(context.Background()) }()

	mux := http.NewServeMux()
	mux.Handle("/connection/websocket", testAuthMiddleware(NewWebsocketHandler(n, WebsocketConfig{
		WriteBufferSize: 0,
		ReadBufferSize:  0,
	})))
	server := httptest.NewServer(mux)
	defer server.Close()

	url := "ws" + server.URL[4:]

	numConns := 100

	var conns []*websocket.Conn
	for i := 0; i < numConns; i++ {
		conn := newRealConnJSON(t, "test", url)
		conns = append(conns, conn)
	}
	defer func() {
		for _, conn := range conns {
			_ = conn.Close()
		}
	}()

	payload := []byte(`{"input":"test"}`)

	_, err := n.Publish("test", payload)
	if err != nil {
		require.Fail(t, err.Error())
	}

	var wg sync.WaitGroup

	for i := 0; i < numConns; i++ {
		wg.Add(1)
		go func(i int) {
			defer wg.Done()

			_, data, err := conns[i].ReadMessage()
			if err != nil {
				require.Fail(t, err.Error())
			}

			var rep protocol.Reply
			err = json.Unmarshal(data, &rep)
			require.NoError(t, err)

			var push protocol.Push
			err = json.Unmarshal(rep.Result, &push)
			require.NoError(t, err)

			var pub protocol.Publication
			err = json.Unmarshal(push.Data, &pub)
			require.NoError(t, err)

			if !strings.Contains(string(pub.Data), string(payload)) {
				require.Fail(t, "where is our payload? %s %s", string(payload), string(pub.Data))
			}
		}(i)
	}

	wg.Wait()
}

func TestCheckSameHostOrigin(t *testing.T) {
	t.Parallel()

	n := defaultTestNode()
	defer func() { _ = n.Shutdown(context.Background()) }()

	testCases := []struct {
		name    string
		origin  string
		url     string
		success bool
	}{
		{
			name:    "empty_origin",
			origin:  "",
			success: true,
			url:     "https://example.com/websocket/connection",
		},
		{
			name:    "invalid_host",
			origin:  "invalid",
			url:     "https://example.com/websocket/connection",
			success: false,
		},
		{
			name:    "unauthorized",
			origin:  "https://example.com",
			url:     "wss://example1.com/websocket/connection",
			success: false,
		},
		{
			name:    "authorized",
			origin:  "https://example.com",
			url:     "wss://example.com/websocket/connection",
			success: true,
		},
		{
			name:    "authorized_case_insensitive",
			origin:  "https://examplE.com",
			url:     "wss://example.com/websocket/connection",
			success: true,
		},
	}

	for _, tc := range testCases {
		tc := tc
		t.Run(tc.name, func(t *testing.T) {
			t.Parallel()

			r := httptest.NewRequest("GET", tc.url, nil)
			r.Header.Set("Origin", tc.origin)

			require.Equal(t, tc.success, sameHostOriginCheck(n)(r))
		})
	}
}

// BenchmarkWebsocketHandler allows benchmarking full flow with one real
// Websocket connection subscribed to one channel. This is not very representative
// in terms of time for operation as network IO involved but useful to look at
// total allocations and difference between JSON and Protobuf cases using various buffer sizes.
func BenchmarkWebsocketHandler(b *testing.B) {
	n := defaultTestNodeBenchmark(b)
	defer func() { _ = n.Shutdown(context.Background()) }()

	mux := http.NewServeMux()
	mux.Handle("/connection/websocket", testAuthMiddleware(NewWebsocketHandler(n, WebsocketConfig{
		WriteBufferSize: 0,
		ReadBufferSize:  0,
	})))
	server := httptest.NewServer(mux)
	defer server.Close()

	url := "ws" + server.URL[4:]

	payload := []byte(`{"input": "test"}`)

	benchmarks := []struct {
		name    string
		getConn func(b testing.TB, channel string, url string) *websocket.Conn
	}{
		{"JSON", newRealConnJSON},
		{"Protobuf", newRealConnProtobuf},
	}
	for _, bm := range benchmarks {
		b.Run(bm.name, func(b *testing.B) {
			b.ReportAllocs()
			conn := bm.getConn(b, "test", url)
			defer func() { _ = conn.Close() }()
			b.ResetTimer()
			for i := 0; i < b.N; i++ {
				_, err := n.Publish("test", payload)
				if err != nil {
					panic(err)
				}
				_, _, err = conn.ReadMessage()
				if err != nil {
					panic(err)
				}
			}
		})
	}
}

<<<<<<< HEAD
func BenchmarkWebsocketHandlerV2(b *testing.B) {
	n := defaultTestNodeBenchmark(b)
	defer func() { _ = n.Shutdown(context.Background()) }()

	mux := http.NewServeMux()
	mux.Handle("/connection/websocket", testAuthMiddleware(NewWebsocketHandler(n, WebsocketConfig{
		ProtocolVersion: ProtocolVersion2,
		WriteBufferSize: 0,
		ReadBufferSize:  0,
	})))
	server := httptest.NewServer(mux)
	defer server.Close()

	url := "ws" + server.URL[4:]

	payload := []byte(`{"input": "test"}`)

	benchmarks := []struct {
		name    string
		getConn func(b testing.TB, channel string, url string) *websocket.Conn
	}{
		{"JSON", newRealConnJSONV2},
		{"Protobuf", newRealConnProtobufV2},
	}
	for _, bm := range benchmarks {
		b.Run(bm.name, func(b *testing.B) {
			b.ReportAllocs()
			conn := bm.getConn(b, "test", url)
			defer func() { _ = conn.Close() }()
			b.ResetTimer()
			for i := 0; i < b.N; i++ {
				_, err := n.Publish("test", payload)
				if err != nil {
					panic(err)
				}
				_, _, err = conn.ReadMessage()
				if err != nil {
					panic(err)
				}
			}
		})
	}
}

func newRealConnJSONV2(b testing.TB, channel string, url string) *websocket.Conn {
=======
func newRealConnJSONConnect(b testing.TB, url string) *websocket.Conn {
>>>>>>> fc850913
	conn, resp, err := websocket.DefaultDialer.Dial(url+"/connection/websocket", nil)
	require.NoError(b, err)
	defer func() { _ = resp.Body.Close() }()

<<<<<<< HEAD
	cmd := &protocol.Command{
		Id:      1,
		Connect: &protocol.ConnectRequest{},
=======
	connectRequest := &protocol.ConnectRequest{}
	params, _ := json.Marshal(connectRequest)
	cmd := &protocol.Command{
		Id:     1,
		Method: protocol.Command_CONNECT,
		Params: params,
>>>>>>> fc850913
	}
	cmdBytes, _ := json.Marshal(cmd)

	_ = conn.WriteMessage(websocket.TextMessage, cmdBytes)
	_, _, err = conn.ReadMessage()
	require.NoError(b, err)
<<<<<<< HEAD

	cmd = &protocol.Command{
		Id: 2,
		Subscribe: &protocol.SubscribeRequest{
			Channel: channel,
		},
	}
	cmdBytes, _ = json.Marshal(cmd)
	_ = conn.WriteMessage(websocket.TextMessage, cmdBytes)
	_, _, err = conn.ReadMessage()
	require.NoError(b, err)
	return conn
}

func newRealConnProtobufV2(b testing.TB, channel string, url string) *websocket.Conn {
=======
	return conn
}

func newRealConnProtobufConnect(b testing.TB, url string) *websocket.Conn {
>>>>>>> fc850913
	conn, resp, err := websocket.DefaultDialer.Dial(url+"/connection/websocket?format=protobuf", nil)
	require.NoError(b, err)
	defer func() { _ = resp.Body.Close() }()

<<<<<<< HEAD
	cmd := &protocol.Command{
		Id:      1,
		Connect: &protocol.ConnectRequest{},
=======
	connectRequest := &protocol.ConnectRequest{}
	params, _ := connectRequest.MarshalVT()
	cmd := &protocol.Command{
		Id:     1,
		Method: protocol.Command_CONNECT,
		Params: params,
>>>>>>> fc850913
	}

	cmdBytes, _ := cmd.MarshalVT()

	var buf bytes.Buffer
	bs := make([]byte, 8)
	n := binary.PutUvarint(bs, uint64(len(cmdBytes)))
	buf.Write(bs[:n])
	buf.Write(cmdBytes)

	_ = conn.WriteMessage(websocket.BinaryMessage, buf.Bytes())
	_, _, err = conn.ReadMessage()
	require.NoError(b, err)
<<<<<<< HEAD

	cmd = &protocol.Command{
		Id: 2,
		Subscribe: &protocol.SubscribeRequest{
			Channel: channel,
		},
	}
	cmdBytes, _ = cmd.MarshalVT()

	buf.Reset()
	bs = make([]byte, 8)
	n = binary.PutUvarint(bs, uint64(len(cmdBytes)))
	buf.Write(bs[:n])
	buf.Write(cmdBytes)

	_ = conn.WriteMessage(websocket.BinaryMessage, buf.Bytes())
	_, _, err = conn.ReadMessage()
	require.NoError(b, err)
	return conn
=======
	return conn
}

func BenchmarkWebsocketHandlerCommandReply(b *testing.B) {
	n := defaultTestNodeBenchmark(b)
	defer func() { _ = n.Shutdown(context.Background()) }()

	n.OnConnect(func(client *Client) {
		client.OnRPC(func(event RPCEvent, callback RPCCallback) {
			callback(RPCReply{
				Data: []byte("{}"),
			}, nil)
		})
	})

	mux := http.NewServeMux()
	mux.Handle("/connection/websocket", testAuthMiddleware(NewWebsocketHandler(n, WebsocketConfig{
		WriteBufferSize: 0,
		ReadBufferSize:  0,
	})))
	server := httptest.NewServer(mux)
	defer server.Close()

	url := "ws" + server.URL[4:]

	payload := []byte(`{"input": "test"}`)

	benchmarks := []struct {
		name    string
		getConn func(b testing.TB, url string) *websocket.Conn
	}{
		{"JSON", newRealConnJSONConnect},
		{"Protobuf", newRealConnProtobufConnect},
	}

	rpcRequest := &protocol.RPCRequest{
		Data: payload,
	}

	params, _ := json.Marshal(rpcRequest)
	cmd := &protocol.Command{
		Id:     1,
		Method: protocol.Command_RPC,
		Params: params,
	}
	jsonCommand, _ := json.Marshal(cmd)

	params, _ = rpcRequest.MarshalVT()
	cmd = &protocol.Command{
		Id:     1,
		Method: protocol.Command_RPC,
		Params: params,
	}
	cmdBytes, _ := cmd.MarshalVT()

	var buf bytes.Buffer
	bs := make([]byte, 8)
	nBytes := binary.PutUvarint(bs, uint64(len(cmdBytes)))
	buf.Write(bs[:nBytes])
	buf.Write(cmdBytes)

	protobufCommand := buf.Bytes()

	for _, bm := range benchmarks {
		b.Run(bm.name, func(b *testing.B) {
			b.ReportAllocs()
			conn := bm.getConn(b, url)
			defer func() { _ = conn.Close() }()
			b.ResetTimer()
			for i := 0; i < b.N; i++ {
				var err error
				if bm.name == "JSON" {
					err = conn.WriteMessage(websocket.TextMessage, jsonCommand)
				} else {
					err = conn.WriteMessage(websocket.BinaryMessage, protobufCommand)
				}
				if err != nil {
					b.Fatal(err)
				}
				_, _, err = conn.ReadMessage()
				if err != nil {
					b.Fatal(err)
				}
			}
		})
	}
>>>>>>> fc850913
}<|MERGE_RESOLUTION|>--- conflicted
+++ resolved
@@ -602,115 +602,37 @@
 	}
 }
 
-<<<<<<< HEAD
-func BenchmarkWebsocketHandlerV2(b *testing.B) {
-	n := defaultTestNodeBenchmark(b)
-	defer func() { _ = n.Shutdown(context.Background()) }()
-
-	mux := http.NewServeMux()
-	mux.Handle("/connection/websocket", testAuthMiddleware(NewWebsocketHandler(n, WebsocketConfig{
-		ProtocolVersion: ProtocolVersion2,
-		WriteBufferSize: 0,
-		ReadBufferSize:  0,
-	})))
-	server := httptest.NewServer(mux)
-	defer server.Close()
-
-	url := "ws" + server.URL[4:]
-
-	payload := []byte(`{"input": "test"}`)
-
-	benchmarks := []struct {
-		name    string
-		getConn func(b testing.TB, channel string, url string) *websocket.Conn
-	}{
-		{"JSON", newRealConnJSONV2},
-		{"Protobuf", newRealConnProtobufV2},
-	}
-	for _, bm := range benchmarks {
-		b.Run(bm.name, func(b *testing.B) {
-			b.ReportAllocs()
-			conn := bm.getConn(b, "test", url)
-			defer func() { _ = conn.Close() }()
-			b.ResetTimer()
-			for i := 0; i < b.N; i++ {
-				_, err := n.Publish("test", payload)
-				if err != nil {
-					panic(err)
-				}
-				_, _, err = conn.ReadMessage()
-				if err != nil {
-					panic(err)
-				}
-			}
-		})
-	}
-}
-
-func newRealConnJSONV2(b testing.TB, channel string, url string) *websocket.Conn {
-=======
 func newRealConnJSONConnect(b testing.TB, url string) *websocket.Conn {
->>>>>>> fc850913
 	conn, resp, err := websocket.DefaultDialer.Dial(url+"/connection/websocket", nil)
 	require.NoError(b, err)
 	defer func() { _ = resp.Body.Close() }()
 
-<<<<<<< HEAD
-	cmd := &protocol.Command{
-		Id:      1,
-		Connect: &protocol.ConnectRequest{},
-=======
 	connectRequest := &protocol.ConnectRequest{}
 	params, _ := json.Marshal(connectRequest)
 	cmd := &protocol.Command{
 		Id:     1,
 		Method: protocol.Command_CONNECT,
 		Params: params,
->>>>>>> fc850913
 	}
 	cmdBytes, _ := json.Marshal(cmd)
 
 	_ = conn.WriteMessage(websocket.TextMessage, cmdBytes)
 	_, _, err = conn.ReadMessage()
 	require.NoError(b, err)
-<<<<<<< HEAD
-
-	cmd = &protocol.Command{
-		Id: 2,
-		Subscribe: &protocol.SubscribeRequest{
-			Channel: channel,
-		},
-	}
-	cmdBytes, _ = json.Marshal(cmd)
-	_ = conn.WriteMessage(websocket.TextMessage, cmdBytes)
-	_, _, err = conn.ReadMessage()
-	require.NoError(b, err)
 	return conn
 }
 
-func newRealConnProtobufV2(b testing.TB, channel string, url string) *websocket.Conn {
-=======
-	return conn
-}
-
 func newRealConnProtobufConnect(b testing.TB, url string) *websocket.Conn {
->>>>>>> fc850913
 	conn, resp, err := websocket.DefaultDialer.Dial(url+"/connection/websocket?format=protobuf", nil)
 	require.NoError(b, err)
 	defer func() { _ = resp.Body.Close() }()
 
-<<<<<<< HEAD
-	cmd := &protocol.Command{
-		Id:      1,
-		Connect: &protocol.ConnectRequest{},
-=======
 	connectRequest := &protocol.ConnectRequest{}
 	params, _ := connectRequest.MarshalVT()
 	cmd := &protocol.Command{
 		Id:     1,
 		Method: protocol.Command_CONNECT,
 		Params: params,
->>>>>>> fc850913
 	}
 
 	cmdBytes, _ := cmd.MarshalVT()
@@ -724,27 +646,6 @@
 	_ = conn.WriteMessage(websocket.BinaryMessage, buf.Bytes())
 	_, _, err = conn.ReadMessage()
 	require.NoError(b, err)
-<<<<<<< HEAD
-
-	cmd = &protocol.Command{
-		Id: 2,
-		Subscribe: &protocol.SubscribeRequest{
-			Channel: channel,
-		},
-	}
-	cmdBytes, _ = cmd.MarshalVT()
-
-	buf.Reset()
-	bs = make([]byte, 8)
-	n = binary.PutUvarint(bs, uint64(len(cmdBytes)))
-	buf.Write(bs[:n])
-	buf.Write(cmdBytes)
-
-	_ = conn.WriteMessage(websocket.BinaryMessage, buf.Bytes())
-	_, _, err = conn.ReadMessage()
-	require.NoError(b, err)
-	return conn
-=======
 	return conn
 }
 
@@ -831,5 +732,206 @@
 			}
 		})
 	}
->>>>>>> fc850913
+}
+
+func newRealConnJSONConnectV2(b testing.TB, url string) *websocket.Conn {
+	conn, resp, err := websocket.DefaultDialer.Dial(url+"/connection/websocket", nil)
+	require.NoError(b, err)
+	defer func() { _ = resp.Body.Close() }()
+
+	cmd := &protocol.Command{
+		Id:      1,
+		Connect: &protocol.ConnectRequest{},
+	}
+	cmdBytes, _ := json.Marshal(cmd)
+
+	_ = conn.WriteMessage(websocket.TextMessage, cmdBytes)
+	_, _, err = conn.ReadMessage()
+	require.NoError(b, err)
+	return conn
+}
+
+func newRealConnProtobufConnectV2(b testing.TB, url string) *websocket.Conn {
+	conn, resp, err := websocket.DefaultDialer.Dial(url+"/connection/websocket?format=protobuf", nil)
+	require.NoError(b, err)
+	defer func() { _ = resp.Body.Close() }()
+
+	cmd := &protocol.Command{
+		Id:      1,
+		Connect: &protocol.ConnectRequest{},
+	}
+
+	cmdBytes, _ := cmd.MarshalVT()
+
+	var buf bytes.Buffer
+	bs := make([]byte, 8)
+	n := binary.PutUvarint(bs, uint64(len(cmdBytes)))
+	buf.Write(bs[:n])
+	buf.Write(cmdBytes)
+
+	_ = conn.WriteMessage(websocket.BinaryMessage, buf.Bytes())
+	_, _, err = conn.ReadMessage()
+	require.NoError(b, err)
+	return conn
+}
+
+func newRealConnJSONV2(b testing.TB, channel string, url string) *websocket.Conn {
+	conn := newRealConnJSONConnectV2(b, url)
+
+	cmd := &protocol.Command{
+		Id: 2,
+		Subscribe: &protocol.SubscribeRequest{
+			Channel: channel,
+		},
+	}
+	cmdBytes, _ := json.Marshal(cmd)
+	_ = conn.WriteMessage(websocket.TextMessage, cmdBytes)
+	_, _, err := conn.ReadMessage()
+	require.NoError(b, err)
+	return conn
+}
+
+func newRealConnProtobufV2(b testing.TB, channel string, url string) *websocket.Conn {
+	conn := newRealConnProtobufConnectV2(b, url)
+
+	cmd := &protocol.Command{
+		Id: 2,
+		Subscribe: &protocol.SubscribeRequest{
+			Channel: channel,
+		},
+	}
+	cmdBytes, _ := cmd.MarshalVT()
+
+	var buf bytes.Buffer
+	bs := make([]byte, 8)
+	nBytes := binary.PutUvarint(bs, uint64(len(cmdBytes)))
+	buf.Write(bs[:nBytes])
+	buf.Write(cmdBytes)
+
+	_ = conn.WriteMessage(websocket.BinaryMessage, buf.Bytes())
+	_, _, err := conn.ReadMessage()
+	require.NoError(b, err)
+	return conn
+}
+
+func BenchmarkWebsocketHandlerV2(b *testing.B) {
+	n := defaultTestNodeBenchmark(b)
+	defer func() { _ = n.Shutdown(context.Background()) }()
+
+	mux := http.NewServeMux()
+	mux.Handle("/connection/websocket", testAuthMiddleware(NewWebsocketHandler(n, WebsocketConfig{
+		ProtocolVersion: ProtocolVersion2,
+		WriteBufferSize: 0,
+		ReadBufferSize:  0,
+	})))
+	server := httptest.NewServer(mux)
+	defer server.Close()
+
+	url := "ws" + server.URL[4:]
+
+	payload := []byte(`{"input": "test"}`)
+
+	benchmarks := []struct {
+		name    string
+		getConn func(b testing.TB, channel string, url string) *websocket.Conn
+	}{
+		{"JSON", newRealConnJSONV2},
+		{"Protobuf", newRealConnProtobufV2},
+	}
+	for _, bm := range benchmarks {
+		b.Run(bm.name, func(b *testing.B) {
+			b.ReportAllocs()
+			conn := bm.getConn(b, "test", url)
+			defer func() { _ = conn.Close() }()
+			b.ResetTimer()
+			for i := 0; i < b.N; i++ {
+				_, err := n.Publish("test", payload)
+				if err != nil {
+					panic(err)
+				}
+				_, _, err = conn.ReadMessage()
+				if err != nil {
+					panic(err)
+				}
+			}
+		})
+	}
+}
+
+func BenchmarkWebsocketHandlerCommandReplyV2(b *testing.B) {
+	n := defaultTestNodeBenchmark(b)
+	defer func() { _ = n.Shutdown(context.Background()) }()
+
+	n.OnConnect(func(client *Client) {
+		client.OnRPC(func(event RPCEvent, callback RPCCallback) {
+			callback(RPCReply{
+				Data: []byte("{}"),
+			}, nil)
+		})
+	})
+
+	mux := http.NewServeMux()
+	mux.Handle("/connection/websocket", testAuthMiddleware(NewWebsocketHandler(n, WebsocketConfig{
+		ProtocolVersion: ProtocolVersion2,
+		WriteBufferSize: 0,
+		ReadBufferSize:  0,
+	})))
+	server := httptest.NewServer(mux)
+	defer server.Close()
+
+	url := "ws" + server.URL[4:]
+
+	payload := []byte(`{"input": "test"}`)
+
+	benchmarks := []struct {
+		name    string
+		getConn func(b testing.TB, url string) *websocket.Conn
+	}{
+		{"JSON", newRealConnJSONConnectV2},
+		{"Protobuf", newRealConnProtobufConnectV2},
+	}
+
+	rpcRequest := &protocol.RPCRequest{
+		Data: payload,
+	}
+
+	cmd := &protocol.Command{
+		Id:  1,
+		Rpc: rpcRequest,
+	}
+	jsonCommand, _ := json.Marshal(cmd)
+
+	cmdBytes, _ := cmd.MarshalVT()
+
+	var buf bytes.Buffer
+	bs := make([]byte, 8)
+	nBytes := binary.PutUvarint(bs, uint64(len(cmdBytes)))
+	buf.Write(bs[:nBytes])
+	buf.Write(cmdBytes)
+
+	protobufCommand := buf.Bytes()
+
+	for _, bm := range benchmarks {
+		b.Run(bm.name, func(b *testing.B) {
+			b.ReportAllocs()
+			conn := bm.getConn(b, url)
+			defer func() { _ = conn.Close() }()
+			b.ResetTimer()
+			for i := 0; i < b.N; i++ {
+				var err error
+				if bm.name == "JSON" {
+					err = conn.WriteMessage(websocket.TextMessage, jsonCommand)
+				} else {
+					err = conn.WriteMessage(websocket.BinaryMessage, protobufCommand)
+				}
+				if err != nil {
+					b.Fatal(err)
+				}
+				_, _, err = conn.ReadMessage()
+				if err != nil {
+					b.Fatal(err)
+				}
+			}
+		})
+	}
 }